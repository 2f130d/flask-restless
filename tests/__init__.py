--- conflicted
+++ resolved
@@ -53,19 +53,10 @@
 
 def suite():
     """Returns the test suite for this module."""
-<<<<<<< HEAD
-    suite = TestSuite()
-    suite.addTest(defaultTestLoader.loadTestsFromModule(test_manager))
-    suite.addTest(defaultTestLoader.loadTestsFromModule(test_model))
-    suite.addTest(defaultTestLoader.loadTestsFromModule(test_search))
-    suite.addTest(defaultTestLoader.loadTestsFromModule(test_views))
-    return suite
-=======
-    result = unittest.TestSuite()
-    loader = unittest.defaultTestLoader
+    result = TestSuite()
+    loader = defaultTestLoader
     result.addTest(loader.loadTestsFromModule(test_manager))
     result.addTest(loader.loadTestsFromModule(test_model))
     result.addTest(loader.loadTestsFromModule(test_search))
     result.addTest(loader.loadTestsFromModule(test_views))
-    return result
->>>>>>> ae7bb83f
+    return result