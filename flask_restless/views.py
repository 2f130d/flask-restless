--- conflicted
+++ resolved
@@ -484,11 +484,7 @@
             else:
                 kw = unicode_keys_to_strings(dictionary)
                 # TODO document that we use .first() here
-<<<<<<< HEAD
                 subinst = self.query(submodel).filter_by(**kw).first()
-=======
-                subinst = submodel.query.filter_by(**kw).first()
->>>>>>> 5ff6aa5a
             for instance in query:
                 getattr(instance, relationname).remove(subinst)
             if remove:
